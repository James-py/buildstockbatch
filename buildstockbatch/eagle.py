--- conflicted
+++ resolved
@@ -345,78 +345,6 @@
                 cls.local_weather_dir,
             ]
 
-<<<<<<< HEAD
-            # Build the command to instantiate and configure the singularity container the simulation is run inside
-            local_resources_dir = cls.local_buildstock_dir / 'resources'
-            args = [
-                'singularity', 'exec',
-                '--contain',
-                '-e',
-                '--pwd', '/var/simdata/openstudio',
-                '-B', f'{sim_dir}:/var/simdata/openstudio',
-                '-B', f'{local_resources_dir}:/lib/resources',
-                '-B', f'{cls.local_housing_characteristics_dir}:/lib/housing_characteristics'
-            ]
-            runscript = [
-                'ln -s /lib /var/simdata/openstudio/lib'
-            ]
-            for src in dirs_to_mount:
-                container_mount = '/' + os.path.basename(src)
-                args.extend(['-B', '{}:{}:ro'.format(src, container_mount)])
-                container_symlink = os.path.join('/var/simdata/openstudio', os.path.basename(src))
-                runscript.append('ln -s {} {}'.format(*map(shlex.quote, (container_mount, container_symlink))))
-
-            if os.path.exists(os.path.join(cls.local_buildstock_dir, 'resources/hpxml-measures')):
-                runscript.append('ln -s /resources /var/simdata/openstudio/resources')
-                src = os.path.join(cls.local_buildstock_dir, 'resources/hpxml-measures')
-                container_mount = '/resources/hpxml-measures'
-                args.extend(['-B', '{}:{}:ro'.format(src, container_mount)])
-
-            # Build the openstudio command that will be issued within the singularity container
-            # If custom gems are to be used in the singularity container add extra bundle arguments to the cli command
-            cli_cmd = 'openstudio run -w in.osw'
-            if cfg.get('baseline', dict()).get('custom_gems', False):
-                cli_cmd = 'openstudio --bundle /var/oscli/Gemfile --bundle_path /var/oscli/gems run -w in.osw --debug'
-            if get_bool_env_var('MEASURESONLY'):
-                cli_cmd += ' --measures_only'
-            runscript.append(cli_cmd)
-            args.extend([
-                str(cls.local_singularity_img),
-                'bash', '-x'
-            ])
-            env_vars = dict(os.environ)
-            env_vars['SINGULARITYENV_BUILDSTOCKBATCH_VERSION'] = bsb_version
-            logger.debug('\n'.join(map(str, args)))
-            with open(os.path.join(sim_dir, 'singularity_output.log'), 'w') as f_out:
-                try:
-                    subprocess.run(
-                        args,
-                        check=True,
-                        input='\n'.join(runscript).encode('utf-8'),
-                        stdout=f_out,
-                        stderr=subprocess.STDOUT,
-                        cwd=cls.local_output_dir,
-                        env=env_vars,
-                    )
-                except subprocess.CalledProcessError:
-                    pass
-                finally:
-                    # Clean up the symbolic links we created in the container
-                    for mount_dir in dirs_to_mount + [os.path.join(sim_dir, 'lib')]:
-                        try:
-                            os.unlink(os.path.join(sim_dir, os.path.basename(mount_dir)))
-                        except FileNotFoundError:
-                            pass
-
-                    # Clean up simulation directory
-                    cls.cleanup_sim_dir(
-                        cfg,
-                        sim_dir,
-                        fs,
-                        f'{output_dir}/results/simulation_output/timeseries',
-                        upgrade_id,
-                        i
-=======
             # Create a temporary directory for the simulation to use
             with tempfile.TemporaryDirectory(dir=cls.local_scratch, prefix=f"{sim_id}_") as tmpdir:
 
@@ -455,7 +383,6 @@
                 if cfg.get('baseline', dict()).get('custom_gems', False):
                     cli_cmd = (
                         'openstudio --bundle /var/oscli/Gemfile --bundle_path /var/oscli/gems run -w in.osw --debug'
->>>>>>> 538d06e6
                     )
                 if get_bool_env_var('MEASURESONLY'):
                     cli_cmd += ' --measures_only'
@@ -490,6 +417,7 @@
 
                         # Clean up simulation directory
                         cls.cleanup_sim_dir(
+                            cfg,
                             sim_dir,
                             fs,
                             f'{output_dir}/results/simulation_output/timeseries',
