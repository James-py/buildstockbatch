--- conflicted
+++ resolved
@@ -98,12 +98,6 @@
 
     @property
     def singularity_image_url(self):
-<<<<<<< HEAD
-        return 'https://s3.amazonaws.com/openstudio-builds/{ver}/OpenStudio-{ver}.{sha}-Singularity.simg'.format(
-            ver=self.os_version,
-            sha=self.os_sha
-        )
-=======
         if '-' in self.os_version:
             prefix_ver = self.os_version.split('-')[0]
         else:
@@ -113,7 +107,6 @@
                     ver=self.os_version,
                     sha=self.os_sha
                 )
->>>>>>> 83df92ad
 
     @property
     def singularity_image(self):
