--- conflicted
+++ resolved
@@ -866,19 +866,9 @@
     def upload_results(self, *args, **kwargs):
         return postprocessing.upload_results(*args, **kwargs)
 
-<<<<<<< HEAD
     def process_results(self, skip_combine=False, use_dask_cluster=True):
         if use_dask_cluster:
             self.get_dask_client()  # noqa F841
-=======
-        aws_conf = self.cfg.get('postprocessing', {}).get('aws', {})
-        if 's3' in aws_conf or force_upload:
-            s3_bucket, s3_prefix = postprocessing.upload_results(
-                aws_conf, self.output_dir, self.results_dir, self.sampler.csv_path
-            )
-            if 'athena' in aws_conf:
-                postprocessing.create_athena_tables(aws_conf, os.path.basename(self.output_dir), s3_bucket, s3_prefix)
->>>>>>> 661f66ab
 
         try:
             wfg_args = self.cfg['workflow_generator'].get('args', {})
@@ -895,7 +885,7 @@
 
             aws_conf = self.cfg.get('postprocessing', {}).get('aws', {})
             if 's3' in aws_conf or 'aws' in self.cfg:
-                s3_bucket, s3_prefix = self.upload_results(aws_conf, self.output_dir, self.results_dir)
+                s3_bucket, s3_prefix = self.upload_results(aws_conf, self.output_dir, self.results_dir, self.sampler.csv_path)
                 if 'athena' in aws_conf:
                     postprocessing.create_athena_tables(
                         aws_conf,
