# -*- coding: utf-8 -*-

"""
buildstockbatch.hpc
~~~~~~~~~~~~~~~
This is the base class for high performance computing environments

:author: Noel Merket
:copyright: (c) 2018 by The Alliance for Sustainable Energy
:license: BSD-3
"""

import functools
import itertools
from joblib import delayed, Parallel
import json
import logging as logging_
import math
import os
import pandas as pd
import random
import requests
import shlex
import shutil
import subprocess
import time

from .base import BuildStockBatchBase, SimulationExists
from .sampler import ResidentialSingularitySampler, CommercialSobolSingularitySampler, PrecomputedSingularitySampler

logger = logging_.getLogger(__name__)


def get_bool_env_var(varname):
    return os.environ.get(varname, '0').lower() in ('true', 't', '1', 'y', 'yes')


class HPCBatchBase(BuildStockBatchBase):

    sys_image_dir = None
    hpc_name = None
    min_sims_per_job = None

    def __init__(self, project_filename):
        super().__init__(project_filename)
        output_dir = self.output_dir
        if not os.path.exists(output_dir):
            os.makedirs(output_dir)
        logger.debug('Output directory = {}'.format(output_dir))

        if self.stock_type == 'residential':
            self.sampler = ResidentialSingularitySampler(
                self.singularity_image,
                self.output_dir,
                self.cfg,
                self.buildstock_dir,
                self.project_dir
            )
        elif self.stock_type == 'commercial':
            sampling_algorithm = self.cfg['baseline'].get('sampling_algorithm', 'sobol')
            if sampling_algorithm == 'sobol':
                self.sampler = CommercialSobolSingularitySampler(
                    self.output_dir,
                    self.cfg,
                    self.buildstock_dir,
                    self.project_dir
                )
            elif sampling_algorithm == 'precomputed':
                logger.info('calling precomputed sampler')
                self.sampler = PrecomputedSingularitySampler(
                    self.output_dir,
                    self.cfg,
                    self.buildstock_dir,
                    self.project_dir
                )
            else:
                raise NotImplementedError('Sampling algorithem "{}" is not implemented.'.format(sampling_algorithm))
        else:
            raise KeyError('stock_type = "{}" is not valid'.format(self.stock_type))

    @property
    def output_dir(self):
        raise NotImplementedError

    @property
    def singularity_image_url(self):
        return 'https://s3.amazonaws.com/openstudio-builds/{ver}/OpenStudio-{ver}.{sha}-Singularity.simg'.format(
                    ver=self.os_version,
                    sha=self.os_sha
                )

    @property
    def singularity_image(self):
        # Check the project yaml specification - if the file does not exist do not silently allow for non-specified simg
        if 'sys_image_dir' in self.cfg.keys():
            sys_image_dir = self.cfg['sys_image_dir']
            sys_image = os.path.join(sys_image_dir, 'OpenStudio-{ver}.{sha}-Singularity.simg'.format(
                ver=self.os_version,
                sha=self.os_sha
            ))
            if os.path.isfile(sys_image):
                return sys_image
            else:
                raise RuntimeError('Unable to find singularity image specified in project file: `{}`'.format(sys_image))
        # Use the expected HPC environment default if not explicitly defined in the YAML
        sys_image = os.path.join(self.sys_image_dir, 'OpenStudio-{ver}.{sha}-Singularity.simg'.format(
            ver=self.os_version,
            sha=self.os_sha
        ))
        if os.path.isfile(sys_image):
            return sys_image
        # Download the appropriate singularity image for the defined OS_VERSION and OS_SHA
        else:
            singularity_image_path = os.path.join(self.output_dir, 'openstudio.simg')
            if not os.path.isfile(singularity_image_path):
                logger.debug('Downloading singularity image')
                r = requests.get(self.singularity_image_url(), stream=True)
                if r.status_code != requests.codes.ok:
                    logger.error('Unable to download simg file from OpenStudio releases S3 bucket.')
                    r.raise_for_status()
                with open(singularity_image_path, 'wb') as f:
                    for chunk in r.iter_content(chunk_size=1024):
                        if chunk:
                            f.write(chunk)
                logger.debug('Downloaded singularity image to {}'.format(singularity_image_path))
            return singularity_image_path

    @property
    def weather_dir(self):
        weather_dir = os.path.join(self.output_dir, 'weather')
        if not os.path.exists(weather_dir):
            os.makedirs(weather_dir)
            self._get_weather_files()
        return weather_dir

    @property
    def results_dir(self):
        results_dir = os.path.join(self.output_dir, 'results')
        assert(os.path.isdir(results_dir))
        return results_dir

    def run_batch(self, sampling_only=False):

        # create destination_dir and copy housing_characteristics into it
        destination_dir = os.path.dirname(self.sampler.csv_path)
        if os.path.exists(destination_dir):
            shutil.rmtree(destination_dir)
        shutil.copytree(
            os.path.join(self.project_dir, 'housing_characteristics'),
            destination_dir
        )

        # run sampling
        #   NOTE: If a buildstock_csv is provided, the BuildStockBatch
        #   constructor ensures that 'downselect' not in self.cfg and
        #   run_sampling simply copies that .csv to the correct location if
        #   necessary and returns the path
        if 'downselect' in self.cfg:
            # if there is a downselect section in the yml,
            # BuildStockBatchBase.downselect calls run_sampling and does
            # additional processing before and after
            buildstock_csv_filename = self.downselect()
        else:
            # otherwise just the plain sampling process needs to be run
            buildstock_csv_filename = self.run_sampling()
<<<<<<< HEAD
        # If the results directory already exists, implying the existence of results, require a user defined override
        # in the YAML file to allow for those results to be overwritten. Note that this will not impact the
        # postprocessonly or uploadonly flags as they do not ever invoke the run_batch function, instead skipping to the
        # queue_post_processing and then process_results functions
        if 'output_directory' in self.cfg:
            if os.path.isdir(os.path.join(self.cfg['output_directory'], 'results')):
                if self.cfg.get('override_existing', False):
                    raise RuntimeError('results directory exists in {} - please address'.format(
                        self.cfg['output_directory']))
                else:
                    logger.warn('Overriding results in results directory in {}'.format(self.cfg['output_directory']))

        # Determine the number of simulations expected to be executed
=======

        if sampling_only:
            return

        # read the results
>>>>>>> 01d37e2d
        df = pd.read_csv(buildstock_csv_filename, index_col=0)

        # find out how many buildings there are to simulate
        building_ids = df.index.tolist()
        n_datapoints = len(building_ids)
        # number of simulations is number of buildings * number of upgrades
        n_sims = n_datapoints * (len(self.cfg.get('upgrades', [])) + 1)

        # this is the number of simulations defined for this run as a "full job"
        #     number of simulations per job if we believe the .yml file n_jobs
        n_sims_per_job = math.ceil(n_sims / self.cfg[self.hpc_name]['n_jobs'])
        #     use more appropriate batch size in the case of n_jobs being much
        #     larger than we need, now that we know n_sims
        n_sims_per_job = max(n_sims_per_job, self.min_sims_per_job)

        upgrade_sims = itertools.product(building_ids, range(len(self.cfg.get('upgrades', []))))
        if not self.skip_baseline_sims:
            # create batches of simulations
            baseline_sims = zip(building_ids, itertools.repeat(None))
            all_sims = list(itertools.chain(baseline_sims, upgrade_sims))
        else:
            all_sims = list(itertools.chain(upgrade_sims))
        random.shuffle(all_sims)
        all_sims_iter = iter(all_sims)

        for i in itertools.count(1):
            batch = list(itertools.islice(all_sims_iter, n_sims_per_job))
            if not batch:
                break
            logger.info('Queueing job {} ({} simulations)'.format(i, len(batch)))
            job_json_filename = os.path.join(self.output_dir, 'job{:03d}.json'.format(i))
            with open(job_json_filename, 'w') as f:
                json.dump({
                    'job_num': i,
                    'batch': batch,
                }, f, indent=4)

        # now queue them
        jobids = self.queue_jobs()

        # queue up post-processing to run after all the simulation jobs are complete
        if not get_bool_env_var('MEASURESONLY'):
            self.queue_post_processing(jobids)

    def run_job_batch(self, job_array_number):
        """
        Uses joblib to run_building in parallel
        """
        job_json_filename = os.path.join(self.output_dir, 'job{:03d}.json'.format(job_array_number))
        with open(job_json_filename, 'r') as f:
            args = json.load(f)

        run_building_d = functools.partial(
            delayed(self.run_building),
            self.project_dir,
            self.buildstock_dir,
            self.weather_dir,
            self.output_dir,
            self.singularity_image,
            self.cfg
        )
        tick = time.time()
        with Parallel(n_jobs=-1, verbose=9) as parallel:
            parallel(itertools.starmap(run_building_d, args['batch']))
        tick = time.time() - tick
        logger.info('Simulation time: {:.2f} minutes'.format(tick / 60.))

    @classmethod
    def run_building(cls, project_dir, buildstock_dir, weather_dir, output_dir, singularity_image, cfg, i,
                     upgrade_idx=None):

        try:
            sim_id, sim_dir = cls.make_sim_dir(i, upgrade_idx, os.path.join(output_dir, 'simulation_output'))
        except SimulationExists:
            return

        # Generate the osw for this simulation
        osw = cls.create_osw(cfg, sim_id, building_id=i, upgrade_idx=upgrade_idx)
        with open(os.path.join(sim_dir, 'in.osw'), 'w') as f:
            json.dump(osw, f, indent=4)

        # Copy other necessary stuff into the simulation directory
        dirs_to_mount = [
            os.path.join(buildstock_dir, 'measures'),
            os.path.join(project_dir, 'seeds'),
            weather_dir,
        ]

        # If custom gems are to be used in the singularity container add extra bundle arguments to the cli command
        cli_cmd = 'openstudio run -w in.osw'
        if cfg.get('baseline', dict()).get('custom_gems', False):
            cli_cmd = 'openstudio --bundle /var/oscli/Gemfile --bundle_path /var/oscli/gems run -w in.osw --debug'
        if get_bool_env_var('MEASURESONLY'):
            cli_cmd += ' --measures_only'

        # Call singularity to run the simulation
        args = [
            'singularity', 'exec',
            '--contain',
            '-e',
            '--pwd', '/var/simdata/openstudio',
            '-B', '{}:/var/simdata/openstudio'.format(sim_dir),
            '-B', '{}:/lib/resources'.format(os.path.join(buildstock_dir, 'resources')),
            '-B', '{}:/lib/housing_characteristics'.format(os.path.join(output_dir, 'housing_characteristics'))
        ]
        runscript = [
            'ln -s /lib /var/simdata/openstudio/lib'
        ]
        for src in dirs_to_mount:
            container_mount = '/' + os.path.basename(src)
            args.extend(['-B', '{}:{}:ro'.format(src, container_mount)])
            container_symlink = os.path.join('/var/simdata/openstudio', os.path.basename(src))
            runscript.append('ln -s {} {}'.format(*map(shlex.quote, (container_mount, container_symlink))))
        runscript.append(cli_cmd)
        args.extend([
            singularity_image,
            'bash', '-x'
        ])
        logger.debug(' '.join(args))
        logger.debug('\n'.join(runscript))
        with open(os.path.join(sim_dir, 'singularity_output.log'), 'w') as f_out:
            try:
                subprocess.run(
                    args,
                    check=True,
                    input='\n'.join(runscript).encode('utf-8'),
                    stdout=f_out,
                    stderr=subprocess.STDOUT,
                    cwd=output_dir
                )
            except subprocess.CalledProcessError:
                pass
            finally:
                # time.sleep(600)
                # Clean up the symbolic links we created in the container
                for mount_dir in dirs_to_mount + [os.path.join(sim_dir, 'lib')]:
                    try:
                        os.unlink(os.path.join(sim_dir, os.path.basename(mount_dir)))
                    except FileNotFoundError:
                        pass

                cls.cleanup_sim_dir(sim_dir)

        return sim_dir

    def get_dask_client(self):
        raise NotImplementedError

    def queue_jobs(self, array_ids=None):
        raise NotImplementedError

    def queue_post_processing(self, after_jobids):
        raise NotImplementedError

    @staticmethod
    def validate_project(project_file):
        return super(HPCBatchBase, HPCBatchBase).validate_project(project_file)<|MERGE_RESOLUTION|>--- conflicted
+++ resolved
@@ -163,7 +163,7 @@
         else:
             # otherwise just the plain sampling process needs to be run
             buildstock_csv_filename = self.run_sampling()
-<<<<<<< HEAD
+
         # If the results directory already exists, implying the existence of results, require a user defined override
         # in the YAML file to allow for those results to be overwritten. Note that this will not impact the
         # postprocessonly or uploadonly flags as they do not ever invoke the run_batch function, instead skipping to the
@@ -176,14 +176,10 @@
                 else:
                     logger.warn('Overriding results in results directory in {}'.format(self.cfg['output_directory']))
 
-        # Determine the number of simulations expected to be executed
-=======
-
         if sampling_only:
             return
 
         # read the results
->>>>>>> 01d37e2d
         df = pd.read_csv(buildstock_csv_filename, index_col=0)
 
         # find out how many buildings there are to simulate
