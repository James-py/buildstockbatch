# -*- coding: utf-8 -*-

"""
buildstockbatch.localdocker
~~~~~~~~~~~~~~~
This object contains the code required for execution of local batch simulations

:author: Noel Merket
:copyright: (c) 2018 by The Alliance for Sustainable Energy
:license: BSD-3
"""

import argparse
from dask.distributed import Client, LocalCluster
<<<<<<< HEAD
from distutils.version import StrictVersion
=======
import datetime as dt
import docker
>>>>>>> 661f66ab
import functools
from fsspec.implementations.local import LocalFileSystem
import gzip
import itertools
from joblib import Parallel, delayed
import json
import logging
import os
import pathlib
import re
import shutil
import subprocess
import tarfile
import time

from buildstockbatch.base import BuildStockBatchBase, SimulationExists
from buildstockbatch import postprocessing
from buildstockbatch.utils import log_error_details, ContainerRuntime, read_csv
from buildstockbatch.__version__ import __version__ as bsb_version

logger = logging.getLogger(__name__)


class LocalBatch(BuildStockBatchBase):

    CONTAINER_RUNTIME = ContainerRuntime.LOCAL_OPENSTUDIO

    def __init__(self, project_filename):
        super().__init__(project_filename)

        self._weather_dir = None

        # Create simulation_output dir
        sim_out_ts_dir = pathlib.Path(self.results_dir, 'simulation_output', 'timeseries')
        for i in range(0, len(self.cfg.get('upgrades', [])) + 1):
            (sim_out_ts_dir / f'up{i:02d}').mkdir(exist_ok=True, parents=True)

        # Install custom gems to a volume that will be used by all workers
        if self.cfg.get('baseline', {}).get('custom_gems', False):

            # Check that the Gemfile exists
            local_gemfile_path = os.path.join(self.buildstock_dir, 'resources', 'Gemfile')
            if not os.path.exists(local_gemfile_path):
                print(f'local_gemfile_path = {local_gemfile_path}')
                raise AttributeError('baseline:custom_gems = True, but did not find Gemfile in /resources directory')

            # Change executables based on operating system
            gem_exe = 'gem'
            bundler_exe = 'bundle'
            if os.name == 'nt':
                gem_exe = 'gem.cmd'
                bundler_exe = 'bundle.cmd'

            # Check the bundler version
            proc_output = subprocess.run(
                [gem_exe, 'list'],
                check=True,
                capture_output=True,
                text=True
            )
            print(proc_output)
            ruby_bundler_versions = self._get_gem_versions_from_gem_list('bundler', proc_output.stdout)
            proc_output = subprocess.run(
                [self.openstudio_exe(), 'gem_list'],
                check=True,
                capture_output=True,
                text=True
            )
            print(proc_output)
            openstudio_bundler_versions = self._get_gem_versions_from_gem_list('bundler', proc_output.stdout)
            common_bundler_versions = set(ruby_bundler_versions).intersection(openstudio_bundler_versions)
            if common_bundler_versions:
                # Use the most recent bundler that is in both
                openstudio_bundler_version = sorted(common_bundler_versions, key=StrictVersion)[-1]
            else:
                # Install the bundler that's in openstudio
                openstudio_bundler_version = sorted(openstudio_bundler_versions, key=StrictVersion)[-1]
                proc_output = subprocess.run(
                    [gem_exe, 'install', 'bundler', '-v', openstudio_bundler_version],
                    check=True
                )
                print(proc_output)

            # Clear and create the buildstock/.custom_gems dir to store gems
            gems_install_path = pathlib.Path(self.buildstock_dir, '.custom_gems')
            if not gems_install_path.exists():
                gems_install_path.mkdir(parents=True)

            # Run bundler to install the custom gems
            copied_gemfile_path = gems_install_path / "Gemfile"
            shutil.copy2(local_gemfile_path, copied_gemfile_path)
            logger.debug(f'Installing custom gems to {gems_install_path}')
            proc_output = subprocess.run(
                [
                    bundler_exe, f"_{openstudio_bundler_version}_",
                    "install",
                    '--path', str(gems_install_path),
                    '--gemfile', str(copied_gemfile_path),
                    "--without", "native_ext",
                ],
                stdout=subprocess.PIPE,
                stderr=subprocess.STDOUT
            )
            with open(gems_install_path / 'bundle_install_output.log', 'wb') as f_out:
                f_out.write(proc_output.stdout)
            proc_output.check_returncode()
            print(proc_output)

            # Report out custom gems loaded by OpenStudio CLI
            proc_output = subprocess.run(
                [
                    self.openstudio_exe(),
                    "--bundle", str(copied_gemfile_path),
                    "--bundle_path", str(gems_install_path),
                    "--bundle_without", "native_ext",
                    "gem_list"
                ],
                stdout=subprocess.PIPE,
                stderr=subprocess.STDOUT
            )
            print(proc_output)
            gem_list_log = gems_install_path / 'openstudio_gem_list_output.log'
            with open(gem_list_log, 'wb') as f_out:
                f_out.write(proc_output.stdout)
            logger.debug(f'Review custom gems list at: {gem_list_log}')
            proc_output.check_returncode()

    @staticmethod
    def _get_gem_versions_from_gem_list(gem_name, gem_list_txt):
        gem_versions_txt = re.search(
            rf"^{gem_name} \((.*)\)",
            gem_list_txt,
            re.MULTILINE
        ).group(1).strip()
        gem_versions = re.findall(r"[\d\.]+", gem_versions_txt)
        return gem_versions

    @classmethod
    def validate_project(cls, project_file):
        super(cls, cls).validate_project(project_file)
        # LocalBatch specific code goes here
        assert cls.validate_openstudio_path(project_file)

    @property
    def weather_dir(self):
        if self._weather_dir is None:
            self._weather_dir = os.path.join(self.buildstock_dir, 'weather')
            self._get_weather_files()
        return self._weather_dir

    @classmethod
    def run_building(cls, buildstock_dir, weather_dir, results_dir, measures_only,
                     n_datapoints, cfg, i, upgrade_idx=None):

        upgrade_id = 0 if upgrade_idx is None else upgrade_idx + 1

        try:
            sim_id, sim_dir = cls.make_sim_dir(i, upgrade_idx, os.path.join(results_dir, 'simulation_output'))
        except SimulationExists:
            return
        sim_path = pathlib.Path(sim_dir)
        buildstock_path = pathlib.Path(buildstock_dir)

        # Make symlinks to project and buildstock stuff
        (sim_path / 'measures').symlink_to(buildstock_path / 'measures', target_is_directory=True)
        (sim_path / 'lib').symlink_to(buildstock_path / "lib", target_is_directory=True)
        (sim_path / 'weather').symlink_to(weather_dir, target_is_directory=True)
        hpxml_measures_path = buildstock_path / 'resources' / 'hpxml-measures'
        if hpxml_measures_path.exists():
            resources_path = sim_path / 'resources'
            resources_path.mkdir()
            (resources_path / 'hpxml-measures').symlink_to(hpxml_measures_path, target_is_directory=True)
        else:
            resources_path = None

        osw = cls.create_osw(cfg, n_datapoints, sim_id, building_id=i, upgrade_idx=upgrade_idx)

        with open(sim_path / 'in.osw', 'w') as f:
            json.dump(osw, f, indent=4)

        run_cmd = [
            cls.openstudio_exe(),
            'run',
            '-w', 'in.osw',
        ]

        if cfg.get('baseline', dict()).get('custom_gems', False):
            custom_gem_dir = buildstock_path / '.custom_gems'
            run_cmd = [
                cls.openstudio_exe(),
                '--bundle', str(custom_gem_dir / 'Gemfile'),
                '--bundle_path', str(custom_gem_dir),
                '--bundle_without', 'native_ext',
                'run', '-w', 'in.osw',
                '--debug'
            ]

        if measures_only:
            idx = run_cmd.index('run') + 1
            run_cmd.insert(idx, '--measures_only')

        env_vars = {}
        env_vars.update(os.environ)
        env_vars['BUILDSTOCKBATCH_VERSION'] = bsb_version

        max_time_min = cfg.get('max_minutes_per_sim')
        if max_time_min is not None:
            subprocess_kw = {"timeout": max_time_min * 60}
        else:
            subprocess_kw = {}
        start_time = dt.datetime.now()
        with open(sim_path / 'openstudio_output.log', 'w') as f_out:
            try:
                subprocess.run(
                    run_cmd,
                    check=True,
                    stdout=f_out,
                    stderr=subprocess.STDOUT,
                    env=env_vars,
                    cwd=sim_dir,
                    **subprocess_kw
                )
            except subprocess.TimeoutExpired:
                end_time = dt.datetime.now()
                msg = f'Terminated {sim_id} after reaching max time of {max_time_min} minutes'
                logger.warning(msg)
                f_out.write(msg)
                with open(sim_path / 'out.osw', 'w') as out_osw:
                    out_msg = {
                        'started_at': start_time.strftime('%Y%m%dT%H%M%SZ'),
                        'completed_at': end_time.strftime('%Y%m%dT%H%M%SZ'),
                        'completed_status': 'Fail',
                        'timeout': msg
                    }
                    out_osw.write(json.dumps(out_msg, indent=3))
                (sim_path / 'run').mkdir(exist_ok=True)
                with open(sim_path / 'run' / 'run.log', 'a') as run_log:
                    run_log.write(f"[{end_time.strftime('%H:%M:%S')} ERROR] {msg}")
                with open(sim_path / 'run' / 'failed.job', 'w') as failed_job:
                    failed_job.write(f"[{end_time.strftime('%H:%M:%S')} ERROR] {msg}")
                time.sleep(20)  # Wait for EnergyPlus to release file locks
            except subprocess.CalledProcessError:
                pass
            finally:
                fs = LocalFileSystem()
                cls.cleanup_sim_dir(
                    sim_dir,
                    fs,
                    f"{results_dir}/simulation_output/timeseries",
                    upgrade_id,
                    i
                )

                # Clean up symlinks
                for directory in ('measures', 'lib', 'weather'):
                    (sim_path / directory).unlink()
                if resources_path:
                    (resources_path / 'hpxml-measures').unlink()
                    resources_path.rmdir()

                # Read data_point_out.json
                reporting_measures = cls.get_reporting_measures(cfg)
                dpout = postprocessing.read_simulation_outputs(fs, reporting_measures, sim_dir, upgrade_id, i)
                return dpout

    def run_batch(self, n_jobs=None, measures_only=False, sampling_only=False):
        buildstock_csv_filename = self.sampler.run_sampling()

        if sampling_only:
            return

        # Copy files to lib dir in buildstock root
        buildstock_path = pathlib.Path(self.buildstock_dir)
        project_path = pathlib.Path(self.project_dir)
        lib_path = pathlib.Path(self.buildstock_dir, 'lib')
        if lib_path.exists():
            shutil.rmtree(lib_path)
        lib_path.mkdir()
        shutil.copytree(buildstock_path / "resources", lib_path / "resources")
        shutil.copytree(project_path / "housing_characteristics", lib_path / "housing_characteristics")

        df = read_csv(buildstock_csv_filename, index_col=0, dtype=str)
        self.validate_buildstock_csv(self.project_filename, df)

        building_ids = df.index.tolist()
        n_datapoints = len(building_ids)
        run_building_d = functools.partial(
            delayed(self.run_building),
            self.buildstock_dir,
            self.weather_dir,
            self.results_dir,
            measures_only,
            n_datapoints,
            self.cfg
        )
        upgrade_sims = []
        for i in range(len(self.cfg.get('upgrades', []))):
            upgrade_sims.append(map(functools.partial(run_building_d, upgrade_idx=i), building_ids))
        if not self.skip_baseline_sims:
            baseline_sims = map(run_building_d, building_ids)
            all_sims = itertools.chain(baseline_sims, *upgrade_sims)
        else:
            all_sims = itertools.chain(*upgrade_sims)
        if n_jobs is None:
            n_jobs = -1
        dpouts = Parallel(n_jobs=n_jobs, verbose=10)(all_sims)

        time.sleep(10)
        shutil.rmtree(lib_path)

        sim_out_path = pathlib.Path(self.results_dir, 'simulation_output')

        results_job_json_filename = sim_out_path / 'results_job0.json.gz'
        with gzip.open(results_job_json_filename, 'wt', encoding='utf-8') as f:
            json.dump(dpouts, f)
        del dpouts

        sim_out_tarfile_name = sim_out_path / 'simulations_job0.tar.gz'
        logger.debug(f'Compressing simulation outputs to {sim_out_tarfile_name}')
        with tarfile.open(sim_out_tarfile_name, 'w:gz') as tarf:
            for dirname in os.listdir(sim_out_path):
                if re.match(r'up\d+', dirname) and (sim_out_path / dirname).is_dir():
                    tarf.add(sim_out_path / dirname, arcname=dirname)
                    shutil.rmtree(sim_out_path / dirname)

    @property
    def output_dir(self):
        return self.results_dir

    @property
    def results_dir(self):
        results_dir = self.cfg.get(
            'output_directory',
            os.path.join(self.project_dir, 'localResults')
        )
        results_dir = self.path_rel_to_projectfile(results_dir)
        if not os.path.isdir(results_dir):
            os.makedirs(results_dir)
        return results_dir

    def get_dask_client(self):
        cluster = LocalCluster(local_directory=os.path.join(self.results_dir, 'dask-tmp'))
        return Client(cluster)


@log_error_details()
def main():
    logging.config.dictConfig({
        'version': 1,
        'disable_existing_loggers': True,
        'formatters': {
            'defaultfmt': {
                'format': '%(levelname)s:%(asctime)s:%(name)s:%(message)s',
                'datefmt': '%Y-%m-%d %H:%M:%S'
            }
        },
        'handlers': {
            'console': {
                'class': 'logging.StreamHandler',
                'formatter': 'defaultfmt',
                'level': 'DEBUG',
                'stream': 'ext://sys.stdout',
            }
        },
        'loggers': {
            '__main__': {
                'level': 'DEBUG',
                'propagate': True,
                'handlers': ['console']
            },
            'buildstockbatch': {
                'level': 'DEBUG',
                'propagate': True,
                'handlers': ['console']
            }
        },
    })
    parser = argparse.ArgumentParser()
    print(BuildStockBatchBase.LOGO)
    parser.add_argument('project_filename')
    parser.add_argument(
        '-j',
        type=int,
        help='Number of parallel simulations. Default: all cores.',
        default=None
    )
    parser.add_argument(
        '-m', '--measures_only',
        action='store_true',
        help='Only apply the measures, but don\'t run simulations. Useful for debugging.'
    )
    group = parser.add_mutually_exclusive_group()
    group.add_argument('--postprocessonly',
                       help='Only do postprocessing, useful for when the simulations are already done',
                       action='store_true')
    group.add_argument('--uploadonly',
                       help='Only upload to S3, useful when postprocessing is already done. Ignores the '
                       'upload flag in yaml', action='store_true')
    group.add_argument('--validateonly', help='Only validate the project YAML file and references. Nothing is executed',
                       action='store_true')
    group.add_argument('--samplingonly', help='Run the sampling only.',
                       action='store_true')
    args = parser.parse_args()
    if not os.path.isfile(args.project_filename):
        raise FileNotFoundError(f'The project file {args.project_filename} doesn\'t exist')

    # Validate the project, and in case of the --validateonly flag return True if validation passes
    LocalBatch.validate_project(args.project_filename)
    if args.validateonly:
        return True
    batch = LocalBatch(args.project_filename)
    if not (args.postprocessonly or args.uploadonly or args.validateonly):
        batch.run_batch(n_jobs=args.j, measures_only=args.measures_only, sampling_only=args.samplingonly)
    if args.measures_only or args.samplingonly:
        return
    if args.uploadonly:
        batch.process_results(skip_combine=True, force_upload=True)
    else:
        batch.process_results()


if __name__ == '__main__':
    main()<|MERGE_RESOLUTION|>--- conflicted
+++ resolved
@@ -12,12 +12,9 @@
 
 import argparse
 from dask.distributed import Client, LocalCluster
-<<<<<<< HEAD
 from distutils.version import StrictVersion
-=======
 import datetime as dt
 import docker
->>>>>>> 661f66ab
 import functools
 from fsspec.implementations.local import LocalFileSystem
 import gzip
