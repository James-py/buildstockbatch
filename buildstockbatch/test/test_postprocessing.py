from fsspec.implementations.local import LocalFileSystem
import gzip
import json
import pandas as pd
import pathlib
import re
import tarfile
import pytest
import shutil

from buildstockbatch import postprocessing
from buildstockbatch.base import BuildStockBatchBase
from unittest.mock import patch


def test_report_additional_results_csv_columns(basic_residential_project_file):
    reporting_measures = [
        'ReportingMeasure1',
        'ReportingMeasure2'
    ]
    project_filename, results_dir = basic_residential_project_file({
        'reporting_measures': reporting_measures
    })

    fs = LocalFileSystem()

    results_dir = pathlib.Path(results_dir)
    sim_out_dir = results_dir / 'simulation_output'
    with tarfile.open(sim_out_dir / 'simulations_job0.tar.gz', 'r') as tarf:
        tarf.extractall(sim_out_dir)

    dpouts2 = []
    for filename in sim_out_dir.rglob('data_point_out.json'):
        with filename.open('rt', encoding='utf-8') as f:
            dpout = json.load(f)
        dpout['ReportingMeasure1'] = {'column_1': 1, 'column_2': 2}
        dpout['ReportingMeasure2'] = {'column_3': 3, 'column_4': 4}
        with filename.open('wt', encoding='utf-8') as f:
            json.dump(dpout, f)

        sim_dir = str(filename.parent.parent)
        upgrade_id = int(re.search(r'up(\d+)', sim_dir).group(1))
        building_id = int(re.search(r'bldg(\d+)', sim_dir).group(1))
        dpouts2.append(
            postprocessing.read_simulation_outputs(fs, reporting_measures, sim_dir, upgrade_id, building_id)
        )

    with gzip.open(sim_out_dir / 'results_job0.json.gz', 'wt', encoding='utf-8') as f:
        json.dump(dpouts2, f)

    cfg = BuildStockBatchBase.get_project_configuration(project_filename)

    postprocessing.combine_results(fs, results_dir, cfg, do_timeseries=False)

    for upgrade_id in (0, 1):
        df = pd.read_csv(str(results_dir / 'results_csvs' / f'results_up{upgrade_id:02d}.csv.gz'))
        assert (df['reporting_measure1.column_1'] == 1).all()
        assert (df['reporting_measure1.column_2'] == 2).all()
        assert (df['reporting_measure2.column_3'] == 3).all()
        assert (df['reporting_measure2.column_4'] == 4).all()


<<<<<<< HEAD
def test_empty_results_assertion(basic_residential_project_file, capsys):
    project_filename, results_dir = basic_residential_project_file({})

    fs = LocalFileSystem()
    results_dir = pathlib.Path(results_dir)
    sim_out_dir = results_dir / 'simulation_output'
    shutil.rmtree(sim_out_dir)  # no results
    cfg = BuildStockBatchBase.get_project_configuration(project_filename)

    with pytest.raises(ValueError) as except_info:
        assert postprocessing.combine_results(fs, results_dir, cfg, do_timeseries=False)

    assert str(except_info.value) == 'No simulation results found to post-process'
=======
def test_large_parquet_combine(basic_residential_project_file):
    # Test a simulated scenario where the individual timeseries parquet are larger than the max memory per partition
    # allocated for the parquet file combining.

    post_process_config = {
        'postprocessing': {
            'aggregate_timeseries': True
        }
    }
    project_filename, results_dir = basic_residential_project_file(post_process_config)

    with patch.object(BuildStockBatchBase, 'weather_dir', None), \
            patch.object(BuildStockBatchBase, 'get_dask_client'), \
            patch.object(BuildStockBatchBase, 'results_dir', results_dir),\
            patch.object(postprocessing, 'MAX_PARQUET_MEMORY', 1e6):  # set the max memory to just 1MB
        bsb = BuildStockBatchBase(project_filename)
        bsb.process_results()  # this would raise exception if the postprocessing could not handle the situation
>>>>>>> 95882441
<|MERGE_RESOLUTION|>--- conflicted
+++ resolved
@@ -60,7 +60,6 @@
         assert (df['reporting_measure2.column_4'] == 4).all()
 
 
-<<<<<<< HEAD
 def test_empty_results_assertion(basic_residential_project_file, capsys):
     project_filename, results_dir = basic_residential_project_file({})
 
@@ -74,7 +73,8 @@
         assert postprocessing.combine_results(fs, results_dir, cfg, do_timeseries=False)
 
     assert str(except_info.value) == 'No simulation results found to post-process'
-=======
+
+
 def test_large_parquet_combine(basic_residential_project_file):
     # Test a simulated scenario where the individual timeseries parquet are larger than the max memory per partition
     # allocated for the parquet file combining.
@@ -91,5 +91,4 @@
             patch.object(BuildStockBatchBase, 'results_dir', results_dir),\
             patch.object(postprocessing, 'MAX_PARQUET_MEMORY', 1e6):  # set the max memory to just 1MB
         bsb = BuildStockBatchBase(project_filename)
-        bsb.process_results()  # this would raise exception if the postprocessing could not handle the situation
->>>>>>> 95882441
+        bsb.process_results()  # this would raise exception if the postprocessing could not handle the situation