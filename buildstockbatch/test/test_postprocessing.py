--- conflicted
+++ resolved
@@ -69,8 +69,7 @@
     shutil.rmtree(sim_out_dir)  # no results
     cfg = BuildStockBatchBase.get_project_configuration(project_filename)
 
-<<<<<<< HEAD
-    with pytest.raises(ValueError) as except_info:
+    with pytest.raises(ValueError, match=r'No simulation results found to post-process'):
         assert postprocessing.combine_results(fs, results_dir, cfg, do_timeseries=False)
 
     assert str(except_info.value) == 'No simulation results found to post-process'
@@ -92,8 +91,4 @@
             patch.object(BuildStockBatchBase, 'results_dir', results_dir),\
             patch.object(postprocessing, 'MAX_PARQUET_MEMORY', 1e6):  # set the max memory to just 1MB
         bsb = BuildStockBatchBase(project_filename)
-        bsb.process_results()  # this would raise exception if the postprocessing could not handle the situation
-=======
-    with pytest.raises(ValueError, match=r'No simulation results found to post-process'):
-        assert postprocessing.combine_results(fs, results_dir, cfg, do_timeseries=False)
->>>>>>> 44f0d1af
+        bsb.process_results()  # this would raise exception if the postprocessing could not handle the situation