import csv
import dask
from fsspec.implementations.local import LocalFileSystem
import gzip
import json
import numpy as np
import os
import pandas as pd
from pyarrow import parquet
import pytest
import re
import shutil
import tempfile
from unittest.mock import patch, MagicMock, PropertyMock
import yaml
from pathlib import Path

import buildstockbatch
from buildstockbatch.base import BuildStockBatchBase
from buildstockbatch.local import LocalBatch
from buildstockbatch.exc import ValidationError
from buildstockbatch.postprocessing import write_dataframe_as_parquet
from buildstockbatch.utils import read_csv

dask.config.set(scheduler='synchronous')
here = os.path.dirname(os.path.abspath(__file__))

OUTPUT_FOLDER_NAME = 'output'

buildstockbatch.postprocessing.performance_report = MagicMock()


def test_reference_scenario(basic_residential_project_file):
    # verify that the reference_scenario get's added to the upgrade file

    upgrade_config = {
        'upgrades': [
            {
                'upgrade_name': 'Triple-Pane Windows',
                'reference_scenario': 'example_reference_scenario'
            }
        ]
    }
    project_filename, results_dir = basic_residential_project_file(upgrade_config)

    with patch.object(BuildStockBatchBase, 'weather_dir', None), \
            patch.object(BuildStockBatchBase, 'get_dask_client') as get_dask_client_mock, \
            patch.object(BuildStockBatchBase, 'results_dir', results_dir):
        bsb = BuildStockBatchBase(project_filename)
        bsb.process_results()
        get_dask_client_mock.assert_called_once()

    # test results.csv files
    test_path = os.path.join(results_dir, 'results_csvs')
    test_csv = read_csv(os.path.join(test_path, 'results_up01.csv.gz')).set_index('building_id').sort_index()
    assert len(test_csv['apply_upgrade.reference_scenario'].unique()) == 1
    assert test_csv['apply_upgrade.reference_scenario'].iloc[0] == 'example_reference_scenario'


<<<<<<< HEAD
def test_combine_files_flexible(basic_residential_project_file, mocker):
    # Allows addition/removable/rename of columns. For columns that remain unchanged, verifies that the data matches
    # with stored test_results. If this test passes but test_combine_files fails, then test_results/parquet and
    # test_results/results_csvs need to be updated with new data *if* columns were indeed supposed to be added/
    # removed/renamed.

    project_filename, results_dir = basic_residential_project_file()

    mocker.patch.object(BuildStockBatchBase, 'weather_dir', None)
    get_dask_client_mock = mocker.patch.object(BuildStockBatchBase, 'get_dask_client')
    mocker.patch.object(BuildStockBatchBase, 'results_dir', results_dir)

    bsb = BuildStockBatchBase(project_filename)
    bsb.process_results()
    get_dask_client_mock.assert_called_once()

    def simplify_columns(colname):
        return colname.lower().replace('_', '')

    # test results.csv files
    reference_path = os.path.join(os.path.dirname(os.path.abspath(__file__)), 'test_results', 'results_csvs')
    test_path = os.path.join(results_dir, 'results_csvs')

    test_csv = read_csv(os.path.join(test_path, 'results_up00.csv.gz')).rename(columns=simplify_columns).\
        sort_values('buildingid').reset_index().drop(columns=['index'])
    reference_csv = read_csv(os.path.join(reference_path, 'results_up00.csv.gz')).rename(columns=simplify_columns).\
        sort_values('buildingid').reset_index().drop(columns=['index'])
    mutul_cols = list(set(test_csv.columns).intersection(set(reference_csv)))
    pd.testing.assert_frame_equal(test_csv[mutul_cols], reference_csv[mutul_cols])

    test_csv = read_csv(os.path.join(test_path, 'results_up01.csv.gz')).rename(columns=simplify_columns).\
        sort_values('buildingid').reset_index().drop(columns=['index'])
    reference_csv = read_csv(os.path.join(reference_path, 'results_up01.csv.gz')).rename(columns=simplify_columns).\
        sort_values('buildingid').reset_index().drop(columns=['index'])
    mutul_cols = list(set(test_csv.columns).intersection(set(reference_csv)))
    pd.testing.assert_frame_equal(test_csv[mutul_cols], reference_csv[mutul_cols])

    # test parquet files
    reference_path = os.path.join(os.path.dirname(os.path.abspath(__file__)), 'test_results', 'parquet')
    test_path = os.path.join(results_dir, 'parquet')

    # results parquet
    test_pq = pd.read_parquet(os.path.join(test_path, 'baseline', 'results_up00.parquet')).\
        rename(columns=simplify_columns).sort_values('buildingid').reset_index().drop(columns=['index'])
    reference_pq = pd.read_parquet(os.path.join(reference_path, 'baseline', 'results_up00.parquet')).\
        rename(columns=simplify_columns).sort_values('buildingid').reset_index().drop(columns=['index'])
    mutul_cols = list(set(test_pq.columns).intersection(set(reference_pq)))
    pd.testing.assert_frame_equal(test_pq[mutul_cols], reference_pq[mutul_cols])

    test_pq = pd.read_parquet(os.path.join(test_path, 'upgrades', 'upgrade=1', 'results_up01.parquet')).\
        rename(columns=simplify_columns).sort_values('buildingid').reset_index().drop(columns=['index'])
    reference_pq = pd.read_parquet(os.path.join(reference_path,  'upgrades', 'upgrade=1', 'results_up01.parquet')).\
        rename(columns=simplify_columns).sort_values('buildingid').reset_index().drop(columns=['index'])
    mutul_cols = list(set(test_pq.columns).intersection(set(reference_pq)))
    pd.testing.assert_frame_equal(test_pq[mutul_cols], reference_pq[mutul_cols], check_like=True)

    # timeseries parquet
    test_pq = dd.read_parquet(os.path.join(test_path, 'timeseries', 'upgrade=0'), engine='pyarrow')\
        .compute().reset_index()
    reference_pq = dd.read_parquet(os.path.join(reference_path,  'timeseries', 'upgrade=0'), engine='pyarrow')\
        .compute().reset_index()
    mutul_cols = list(set(test_pq.columns).intersection(set(reference_pq)))
    pd.testing.assert_frame_equal(test_pq[mutul_cols], reference_pq[mutul_cols])

    test_pq = dd.read_parquet(os.path.join(test_path, 'timeseries', 'upgrade=1'), engine='pyarrow')\
        .compute().reset_index()
    reference_pq = dd.read_parquet(os.path.join(reference_path,  'timeseries', 'upgrade=1'), engine='pyarrow')\
        .compute().reset_index()
    mutul_cols = list(set(test_pq.columns).intersection(set(reference_pq)))
    pd.testing.assert_frame_equal(test_pq[mutul_cols], reference_pq[mutul_cols])


=======
>>>>>>> 1277a5c0
def test_downselect_integer_options(basic_residential_project_file, mocker):
    with tempfile.TemporaryDirectory() as buildstock_csv_dir:
        buildstock_csv = os.path.join(buildstock_csv_dir, 'buildstock.csv')
        valid_option_values = set()
        with open(os.path.join(here, 'buildstock.csv'), 'r', newline='') as f_in, \
                open(buildstock_csv, 'w', newline='') as f_out:
            cf_in = csv.reader(f_in)
            cf_out = csv.writer(f_out)
            for i, row in enumerate(cf_in):
                if i == 0:
                    col_idx = row.index('Days Shifted')
                else:
                    # Convert values from "Day1" to "1.10" so we hit the bug
                    row[col_idx] = '{0}.{0}0'.format(re.search(r'Day(\d+)', row[col_idx]).group(1))
                    valid_option_values.add(row[col_idx])
                cf_out.writerow(row)

        project_filename, results_dir = basic_residential_project_file({
            'sampler': {
                'type': 'residential_quota_downselect',
                'args': {
                    'n_datapoints': 8,
                    'resample': False,
                    'logic': 'Geometry House Size|1500-2499'
                }
            }
        })
        mocker.patch.object(BuildStockBatchBase, 'weather_dir', None)
        mocker.patch.object(BuildStockBatchBase, 'results_dir', results_dir)
        sampler_property_mock = mocker.patch.object(BuildStockBatchBase, 'sampler', new_callable=PropertyMock)
        sampler_mock = mocker.MagicMock()
        sampler_property_mock.return_value = sampler_mock
        sampler_mock.run_sampling = MagicMock(return_value=buildstock_csv)

        bsb = BuildStockBatchBase(project_filename)
        bsb.sampler.run_sampling()
        sampler_mock.run_sampling.assert_called_once()
        with open(buildstock_csv, 'r', newline='') as f:
            cf = csv.DictReader(f)
            for row in cf:
                assert row['Days Shifted'] in valid_option_values


@patch('buildstockbatch.postprocessing.boto3')
def test_upload_files(mocked_boto3, basic_residential_project_file):
    s3_bucket = 'test_bucket'
    s3_prefix = 'test_prefix'
    db_name = 'test_db_name'
    role = 'test_role'
    region = 'test_region'

    upload_config = {
                    'postprocessing': {
                        'aws': {
                            'region_name': region,
                            's3': {
                                'bucket': s3_bucket,
                                'prefix': s3_prefix,
                                    },
                            'athena': {
                                'glue_service_role': role,
                                'database_name': db_name,
                                'max_crawling_time': 250
                                    }
                            }
                        }
                    }
    mocked_glueclient = MagicMock()
    mocked_glueclient.get_crawler = MagicMock(return_value={'Crawler': {'State': 'READY'}})
    mocked_boto3.client = MagicMock(return_value=mocked_glueclient)
    mocked_boto3.resource().Bucket().objects.filter.side_effect = [[], ['a', 'b', 'c']]
    project_filename, results_dir = basic_residential_project_file(upload_config)
    with patch.object(BuildStockBatchBase, 'weather_dir', None), \
            patch.object(BuildStockBatchBase, 'output_dir', results_dir), \
            patch.object(BuildStockBatchBase, 'get_dask_client') as get_dask_client_mock, \
            patch.object(BuildStockBatchBase, 'results_dir', results_dir):
        bsb = BuildStockBatchBase(project_filename)
        bsb.process_results()
        get_dask_client_mock.assert_called_once()

    files_uploaded = []
    crawler_created = False
    crawler_started = False
    for call in mocked_boto3.mock_calls[2:] + mocked_boto3.client().mock_calls:
        call_function = call[0].split('.')[-1]  # 0 is for the function name
        if call_function == 'resource':
            assert call[1][0] in ['s3']  # call[1] is for the positional arguments
        if call_function == 'Bucket':
            assert call[1][0] == s3_bucket
        if call_function == 'upload_file':
            source_file_path = call[1][0]
            destination_path = call[1][1]
            files_uploaded.append((source_file_path, destination_path))
        if call_function == 'create_crawler':
            crawler_para = call[2]  # 2 is for the keyword arguments
            crawler_created = True
            assert crawler_para['DatabaseName'] == upload_config['postprocessing']['aws']['athena']['database_name']
            assert crawler_para['Role'] == upload_config['postprocessing']['aws']['athena']['glue_service_role']
            assert crawler_para['TablePrefix'] == OUTPUT_FOLDER_NAME + '_'
            assert crawler_para['Name'] == db_name + '_' + OUTPUT_FOLDER_NAME
            assert crawler_para['Targets']['S3Targets'][0]['Path'] == 's3://' + s3_bucket + '/' + s3_prefix + '/' + \
                                                                      OUTPUT_FOLDER_NAME + '/'
        if call_function == 'start_crawler':
            assert crawler_created, "crawler attempted to start before creating"
            crawler_started = True
            crawler_para = call[2]  # 2 is for keyboard arguments.
            assert crawler_para['Name'] == db_name + '_' + OUTPUT_FOLDER_NAME

    assert crawler_started, "Crawler never started"

    # check if all the files are properly uploaded
    source_path = os.path.join(results_dir, 'parquet')
    buildstock_dir = Path(results_dir).parent.joinpath('housing_characteristics')
    s3_path = s3_prefix + '/' + OUTPUT_FOLDER_NAME + '/'

    s3_file_path = s3_path + 'baseline/results_up00.parquet'
    source_file_path = os.path.join(source_path, 'baseline', 'results_up00.parquet')
    assert (source_file_path, s3_file_path) in files_uploaded
    files_uploaded.remove((source_file_path, s3_file_path))

    s3_file_path = s3_path + 'upgrades/upgrade=1/results_up01.parquet'
    source_file_path = os.path.join(source_path, 'upgrades', 'upgrade=1', 'results_up01.parquet')
    assert (source_file_path, s3_file_path) in files_uploaded
    files_uploaded.remove((source_file_path, s3_file_path))

    s3_file_path = s3_path + 'timeseries/upgrade=0/group0.parquet'
    source_file_path = os.path.join(source_path, 'timeseries', 'upgrade=0', 'group0.parquet')
    assert (source_file_path, s3_file_path) in files_uploaded
    files_uploaded.remove((source_file_path, s3_file_path))

    s3_file_path = s3_path + 'timeseries/upgrade=1/group0.parquet'
    source_file_path = os.path.join(source_path, 'timeseries', 'upgrade=1', 'group0.parquet')
    assert (source_file_path, s3_file_path) in files_uploaded
    files_uploaded.remove((source_file_path, s3_file_path))

    s3_file_path = s3_path + 'timeseries/_common_metadata'
    source_file_path = os.path.join(source_path, 'timeseries', '_common_metadata')
    assert (source_file_path, s3_file_path) in files_uploaded
    files_uploaded.remove((source_file_path, s3_file_path))

    s3_file_path = s3_path + 'timeseries/_metadata'
    source_file_path = os.path.join(source_path, 'timeseries', '_metadata')
    assert (source_file_path, s3_file_path) in files_uploaded
    files_uploaded.remove((source_file_path, s3_file_path))

    s3_file_path = s3_path + 'buildstock_csv/buildstock.csv'
    source_file_path_tst = os.path.join(buildstock_dir, 'buildstock.csv')
    assert (source_file_path_tst, s3_file_path) in files_uploaded
    files_uploaded.remove((source_file_path_tst, s3_file_path))

    assert len(files_uploaded) == 0, f"These files shouldn't have been uploaded: {files_uploaded}"


def test_write_parquet_no_index():
    df = pd.DataFrame(np.random.randn(6, 4), columns=list('abcd'), index=np.arange(6))

    with tempfile.TemporaryDirectory() as tmpdir:
        fs = LocalFileSystem()
        filename = os.path.join(tmpdir, 'df.parquet')
        write_dataframe_as_parquet(df, fs, filename)
        schema = parquet.read_schema(os.path.join(tmpdir, filename))
        assert '__index_level_0__' not in schema.names
        assert df.columns.values.tolist() == schema.names


def test_skipping_baseline(basic_residential_project_file):
    project_filename, results_dir = basic_residential_project_file({
        'baseline': {
            'skip_sims': True,
            'sampling_algorithm': 'quota'
        }
    })

    sim_output_path = os.path.join(results_dir, 'simulation_output')
    shutil.rmtree(os.path.join(sim_output_path, 'timeseries', 'up00'))  # remove timeseries results for baseline

    # remove results.csv data for baseline from results_jobx.json.gz
    results_json_filename = os.path.join(sim_output_path, 'results_job0.json.gz')
    with gzip.open(results_json_filename, 'rt', encoding='utf-8') as f:
        dpouts = json.load(f)
    dpouts2 = list(filter(lambda x: x['upgrade'] > 0, dpouts))
    with gzip.open(results_json_filename, 'wt', encoding='utf-8') as f:
        json.dump(dpouts2, f)

    # remove jobs for baseline from jobx.json
    with open(os.path.join(results_dir, '..', 'job0.json'), 'rt') as f:
        job_json = json.load(f)
    job_json['batch'] = list(filter(lambda job: job[1] is not None, job_json['batch']))
    with open(os.path.join(results_dir, '..', 'job0.json'), 'wt') as f:
        json.dump(job_json, f)

    # run postprocessing
    with patch.object(BuildStockBatchBase, 'weather_dir', None), \
            patch.object(BuildStockBatchBase, 'get_dask_client') as get_dask_client_mock, \
            patch.object(BuildStockBatchBase, 'results_dir', results_dir):

        bsb = BuildStockBatchBase(project_filename)
        bsb.process_results()
        get_dask_client_mock.assert_called_once()

    up00_parquet = os.path.join(results_dir, 'parquet', 'baseline', 'results_up00.parquet')
    assert not os.path.exists(up00_parquet)

    up01_parquet = os.path.join(results_dir, 'parquet', 'upgrades', 'upgrade=1', 'results_up01.parquet')
    assert os.path.exists(up01_parquet)

    up00_csv_gz = os.path.join(results_dir, 'results_csvs', 'results_up00.csv.gz')
    assert not os.path.exists(up00_csv_gz)

    up01_csv_gz = os.path.join(results_dir, 'results_csvs', 'results_up01.csv.gz')
    assert os.path.exists(up01_csv_gz)


def test_provide_buildstock_csv(basic_residential_project_file, mocker):
    buildstock_csv = os.path.join(here, 'buildstock.csv')
    df = read_csv(buildstock_csv, dtype=str)
    project_filename, results_dir = basic_residential_project_file({
        'sampler': {
            'type': 'precomputed',
            'args': {
                'sample_file': buildstock_csv
            }
        }
    })
    mocker.patch.object(LocalBatch, 'weather_dir', None)
    mocker.patch.object(LocalBatch, 'results_dir', results_dir)

    bsb = LocalBatch(project_filename)
    sampling_output_csv = bsb.sampler.run_sampling()
    df2 = read_csv(sampling_output_csv, dtype=str)
    pd.testing.assert_frame_equal(df, df2)
    assert (df['Geometry Shared Walls'] == "None").all()  # Verify None is being read properly
    # Test file missing
    with open(project_filename, 'r') as f:
        cfg = yaml.safe_load(f)
    cfg['sampler']['args']['sample_file'] = os.path.join(here, 'non_existant_file.csv')
    with open(project_filename, 'w') as f:
        yaml.dump(cfg, f)

    with pytest.raises(ValidationError, match=r"sample_file doesn't exist"):
        LocalBatch(project_filename).sampler.run_sampling()<|MERGE_RESOLUTION|>--- conflicted
+++ resolved
@@ -57,81 +57,6 @@
     assert test_csv['apply_upgrade.reference_scenario'].iloc[0] == 'example_reference_scenario'
 
 
-<<<<<<< HEAD
-def test_combine_files_flexible(basic_residential_project_file, mocker):
-    # Allows addition/removable/rename of columns. For columns that remain unchanged, verifies that the data matches
-    # with stored test_results. If this test passes but test_combine_files fails, then test_results/parquet and
-    # test_results/results_csvs need to be updated with new data *if* columns were indeed supposed to be added/
-    # removed/renamed.
-
-    project_filename, results_dir = basic_residential_project_file()
-
-    mocker.patch.object(BuildStockBatchBase, 'weather_dir', None)
-    get_dask_client_mock = mocker.patch.object(BuildStockBatchBase, 'get_dask_client')
-    mocker.patch.object(BuildStockBatchBase, 'results_dir', results_dir)
-
-    bsb = BuildStockBatchBase(project_filename)
-    bsb.process_results()
-    get_dask_client_mock.assert_called_once()
-
-    def simplify_columns(colname):
-        return colname.lower().replace('_', '')
-
-    # test results.csv files
-    reference_path = os.path.join(os.path.dirname(os.path.abspath(__file__)), 'test_results', 'results_csvs')
-    test_path = os.path.join(results_dir, 'results_csvs')
-
-    test_csv = read_csv(os.path.join(test_path, 'results_up00.csv.gz')).rename(columns=simplify_columns).\
-        sort_values('buildingid').reset_index().drop(columns=['index'])
-    reference_csv = read_csv(os.path.join(reference_path, 'results_up00.csv.gz')).rename(columns=simplify_columns).\
-        sort_values('buildingid').reset_index().drop(columns=['index'])
-    mutul_cols = list(set(test_csv.columns).intersection(set(reference_csv)))
-    pd.testing.assert_frame_equal(test_csv[mutul_cols], reference_csv[mutul_cols])
-
-    test_csv = read_csv(os.path.join(test_path, 'results_up01.csv.gz')).rename(columns=simplify_columns).\
-        sort_values('buildingid').reset_index().drop(columns=['index'])
-    reference_csv = read_csv(os.path.join(reference_path, 'results_up01.csv.gz')).rename(columns=simplify_columns).\
-        sort_values('buildingid').reset_index().drop(columns=['index'])
-    mutul_cols = list(set(test_csv.columns).intersection(set(reference_csv)))
-    pd.testing.assert_frame_equal(test_csv[mutul_cols], reference_csv[mutul_cols])
-
-    # test parquet files
-    reference_path = os.path.join(os.path.dirname(os.path.abspath(__file__)), 'test_results', 'parquet')
-    test_path = os.path.join(results_dir, 'parquet')
-
-    # results parquet
-    test_pq = pd.read_parquet(os.path.join(test_path, 'baseline', 'results_up00.parquet')).\
-        rename(columns=simplify_columns).sort_values('buildingid').reset_index().drop(columns=['index'])
-    reference_pq = pd.read_parquet(os.path.join(reference_path, 'baseline', 'results_up00.parquet')).\
-        rename(columns=simplify_columns).sort_values('buildingid').reset_index().drop(columns=['index'])
-    mutul_cols = list(set(test_pq.columns).intersection(set(reference_pq)))
-    pd.testing.assert_frame_equal(test_pq[mutul_cols], reference_pq[mutul_cols])
-
-    test_pq = pd.read_parquet(os.path.join(test_path, 'upgrades', 'upgrade=1', 'results_up01.parquet')).\
-        rename(columns=simplify_columns).sort_values('buildingid').reset_index().drop(columns=['index'])
-    reference_pq = pd.read_parquet(os.path.join(reference_path,  'upgrades', 'upgrade=1', 'results_up01.parquet')).\
-        rename(columns=simplify_columns).sort_values('buildingid').reset_index().drop(columns=['index'])
-    mutul_cols = list(set(test_pq.columns).intersection(set(reference_pq)))
-    pd.testing.assert_frame_equal(test_pq[mutul_cols], reference_pq[mutul_cols], check_like=True)
-
-    # timeseries parquet
-    test_pq = dd.read_parquet(os.path.join(test_path, 'timeseries', 'upgrade=0'), engine='pyarrow')\
-        .compute().reset_index()
-    reference_pq = dd.read_parquet(os.path.join(reference_path,  'timeseries', 'upgrade=0'), engine='pyarrow')\
-        .compute().reset_index()
-    mutul_cols = list(set(test_pq.columns).intersection(set(reference_pq)))
-    pd.testing.assert_frame_equal(test_pq[mutul_cols], reference_pq[mutul_cols])
-
-    test_pq = dd.read_parquet(os.path.join(test_path, 'timeseries', 'upgrade=1'), engine='pyarrow')\
-        .compute().reset_index()
-    reference_pq = dd.read_parquet(os.path.join(reference_path,  'timeseries', 'upgrade=1'), engine='pyarrow')\
-        .compute().reset_index()
-    mutul_cols = list(set(test_pq.columns).intersection(set(reference_pq)))
-    pd.testing.assert_frame_equal(test_pq[mutul_cols], reference_pq[mutul_cols])
-
-
-=======
->>>>>>> 1277a5c0
 def test_downselect_integer_options(basic_residential_project_file, mocker):
     with tempfile.TemporaryDirectory() as buildstock_csv_dir:
         buildstock_csv = os.path.join(buildstock_csv_dir, 'buildstock.csv')
