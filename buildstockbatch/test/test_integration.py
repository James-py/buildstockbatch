--- conflicted
+++ resolved
@@ -3,18 +3,13 @@
 import pytest
 import shutil
 
-<<<<<<< HEAD
-from buildstockbatch.localdocker import LocalDockerBatch
+from buildstockbatch.local import LocalBatch
 from buildstockbatch.test.shared_testing_stuff import (
     resstock_directory,
     resstock_required,
     comstock_directory,
     comstock_required
 )
-=======
-from buildstockbatch.local import LocalBatch
-from buildstockbatch.test.shared_testing_stuff import resstock_directory, resstock_required
->>>>>>> 526fe586
 
 
 @pytest.mark.parametrize("project_filename", [
@@ -93,8 +88,8 @@
 ], ids=lambda x: x.stem)
 @comstock_required
 def test_comstock_local_batch(project_filename):
-    LocalDockerBatch.validate_project(str(project_filename))
-    batch = LocalDockerBatch(str(project_filename))
+    LocalBatch.validate_project(str(project_filename))
+    batch = LocalBatch(str(project_filename))
 
     # Use the already downloaded weather file if it exists
     local_weather_file = resstock_directory.parent / "weather" / batch.cfg["weather_files_url"].split("/")[-1]
