--- conflicted
+++ resolved
@@ -297,7 +297,54 @@
         BuildStockBatchBase.validate_resstock_or_comstock_version(str(proj_filename))
 
 
-<<<<<<< HEAD
+def test_validate_eagle_output_directory():
+    minimal_yml = pathlib.Path(example_yml_dir, 'minimal-schema.yml')
+    with pytest.raises(ValidationError, match=r"must be in /scratch or /projects"):
+        EagleBatch.validate_output_directory_eagle(str(minimal_yml))
+    with tempfile.TemporaryDirectory() as tmpdir:
+        for output_directory in ('/scratch/username/out_dir', '/projects/projname/out_dir'):
+            with open(minimal_yml, 'r') as f:
+                cfg = yaml.load(f, Loader=yaml.SafeLoader)
+            cfg['output_directory'] = output_directory
+            temp_yml = pathlib.Path(tmpdir, 'temp.yml')
+            with open(temp_yml, 'w') as f:
+                yaml.dump(cfg, f, Dumper=yaml.SafeDumper)
+            EagleBatch.validate_output_directory_eagle(str(temp_yml))
+
+
+def test_validate_sampler_good_buildstock(basic_residential_project_file):
+    project_filename, _ = basic_residential_project_file({
+        'sampler': {
+            'type': 'precomputed',
+            'args': {
+                'sample_file': str(os.path.join(resources_dir, 'buildstock_good.csv'))
+            }
+        }
+    })
+    assert BuildStockBatchBase.validate_sampler(project_filename)
+
+
+def test_validate_sampler_bad_buildstock(basic_residential_project_file):
+    project_filename, _ = basic_residential_project_file({
+        'sampler': {
+            'type': 'precomputed',
+            'args': {
+                'sample_file': str(os.path.join(resources_dir, 'buildstock_bad.csv'))
+            }
+        }
+    })
+    try:
+        BuildStockBatchBase.validate_sampler(project_filename)
+    except ValidationError as er:
+        er = str(er)
+        assert 'Option 1940-1950 in column Vintage of buildstock_csv is not available in options_lookup.tsv' in er
+        assert 'Option TX in column State of buildstock_csv is not available in options_lookup.tsv' in er
+        assert 'Option nan in column Insulation Wall of buildstock_csv is not available in options_lookup.tsv' in er
+        assert 'Column Insulation in buildstock_csv is not available in options_lookup.tsv' in er
+    else:
+        raise Exception("validate_options was supposed to raise ValidationError for enforce-validate-options-good.yml")
+
+
 def test_dask_config():
     orig_filename = os.path.join(example_yml_dir, 'minimal-schema.yml')
     cfg = get_project_configuration(orig_filename)
@@ -327,51 +374,4 @@
         with open(test3_filename, "w") as f:
             json.dump(cfg, f)
         with pytest.raises(ValidationError, match=r"needs to be a multiple of 1024"):
-            AwsBatch.validate_dask_settings(test3_filename)
-=======
-def test_validate_eagle_output_directory():
-    minimal_yml = pathlib.Path(example_yml_dir, 'minimal-schema.yml')
-    with pytest.raises(ValidationError, match=r"must be in /scratch or /projects"):
-        EagleBatch.validate_output_directory_eagle(str(minimal_yml))
-    with tempfile.TemporaryDirectory() as tmpdir:
-        for output_directory in ('/scratch/username/out_dir', '/projects/projname/out_dir'):
-            with open(minimal_yml, 'r') as f:
-                cfg = yaml.load(f, Loader=yaml.SafeLoader)
-            cfg['output_directory'] = output_directory
-            temp_yml = pathlib.Path(tmpdir, 'temp.yml')
-            with open(temp_yml, 'w') as f:
-                yaml.dump(cfg, f, Dumper=yaml.SafeDumper)
-            EagleBatch.validate_output_directory_eagle(str(temp_yml))
-
-
-def test_validate_sampler_good_buildstock(basic_residential_project_file):
-    project_filename, _ = basic_residential_project_file({
-        'sampler': {
-            'type': 'precomputed',
-            'args': {
-                'sample_file': str(os.path.join(resources_dir, 'buildstock_good.csv'))
-            }
-        }
-    })
-    assert BuildStockBatchBase.validate_sampler(project_filename)
-
-def test_validate_sampler_bad_buildstock(basic_residential_project_file):
-    project_filename, _ = basic_residential_project_file({
-        'sampler': {
-            'type': 'precomputed',
-            'args': {
-                'sample_file': str(os.path.join(resources_dir, 'buildstock_bad.csv'))
-            }
-        }
-    })
-    try:
-        BuildStockBatchBase.validate_sampler(project_filename)
-    except ValidationError as er:
-        er = str(er)
-        assert 'Option 1940-1950 in column Vintage of buildstock_csv is not available in options_lookup.tsv' in er
-        assert 'Option TX in column State of buildstock_csv is not available in options_lookup.tsv' in er
-        assert 'Option nan in column Insulation Wall of buildstock_csv is not available in options_lookup.tsv' in er
-        assert 'Column Insulation in buildstock_csv is not available in options_lookup.tsv' in er
-    else:
-        raise Exception("validate_options was supposed to raise ValidationError for enforce-validate-options-good.yml")
->>>>>>> c0251d9e
+            AwsBatch.validate_dask_settings(test3_filename)