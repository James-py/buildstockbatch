schema_version: '0.3'
buildstock_directory: ../resstock  # Relative to this file or absolute
project_directory: project_national  # Relative to buildstock_directory
output_directory: /scratch/nmerket/national_test_outputs2
# weather_files_url: https://data.nrel.gov/system/files/156/BuildStock_TMY3_FIPS.zip
weather_files_path: /shared-projects/buildstock/weather/BuildStock_TMY3_FIPS.zip  # Relative to this file or absolute path to zipped weather files

sampler:
  type: residential_quota_downselect
  args:
    n_datapoints: 350000
    logic:
      - Geometry Building Type RECS|Single-Family Detached
      - Vacancy Status|Occupied
    resample: false

workflow_generator:
  type: residential_default
  args:
    timeseries_csv_export:
      reporting_frequency: Hourly
      include_enduse_subcategories: true

baseline:
  n_buildings_represented: 133172057  # Total number of residential dwelling units in contiguous United States, including unoccupied units, resulting from a census tract level query of ACS 5-yr 2016 (i.e. 2012-2016), using this script: https://github.com/NREL/resstock-estimation/blob/master/sources/spatial/tsv_maker.py.

upgrades:
  - upgrade_name: Triple-Pane Windows
    options:
      - option: Windows|Low-E, Triple, Non-metal, Air, L-Gain
#        apply_logic:
        costs:
          - value: 45.77
            multiplier: Window Area (ft^2)
        lifetime: 30

eagle:
  n_jobs: 4
  minutes_per_sim: 4
  account: enduse
  sampling:
    time: 5
  postprocessing:
    time: 10
    n_workers: 1

<<<<<<< HEAD
# aws:
#   # The job_identifier should be unique, start with alpha, not include dashes, and limited to 10 chars or data loss can occur
#   job_identifier: test_proj
#   s3:
#     bucket: resbldg-datasets
#     prefix: testing/user_test
#   emr:
#     worker_instance_count: 1
#   region: us-west-2
#   use_spot: true
#   batch_array_size: 10
#   # To receive email updates on job progress accept the request to receive emails that will be sent from Amazon
#   notifications_email: user@nrel.gov
=======
aws:
  # The job_identifier should be unique, start with alpha, not include dashes, and limited to 10 chars or data loss can occur
  job_identifier: test_proj
  s3:
    bucket: resbldg-datasets
    prefix: testing/user_test
  emr:
    slave_instance_count: 1
  region: us-west-2
  use_spot: true
  batch_array_size: 10
  # To receive email updates on job progress accept the request to receive emails that will be sent from Amazon
  notifications_email: user@nrel.gov
>>>>>>> 86067e79

postprocessing:
  aggregate_timeseries: true
  aws:
    region_name: 'us-west-2'
    s3:
      bucket: resbldg-datasets
      prefix: resstock-athena/calibration_runs_new
    athena:
      glue_service_role: service-role/AWSGlueServiceRole-default
      database_name: testing
      max_crawling_time: 300 #time to wait for the crawler to complete before aborting it<|MERGE_RESOLUTION|>--- conflicted
+++ resolved
@@ -44,21 +44,6 @@
     time: 10
     n_workers: 1
 
-<<<<<<< HEAD
-# aws:
-#   # The job_identifier should be unique, start with alpha, not include dashes, and limited to 10 chars or data loss can occur
-#   job_identifier: test_proj
-#   s3:
-#     bucket: resbldg-datasets
-#     prefix: testing/user_test
-#   emr:
-#     worker_instance_count: 1
-#   region: us-west-2
-#   use_spot: true
-#   batch_array_size: 10
-#   # To receive email updates on job progress accept the request to receive emails that will be sent from Amazon
-#   notifications_email: user@nrel.gov
-=======
 aws:
   # The job_identifier should be unique, start with alpha, not include dashes, and limited to 10 chars or data loss can occur
   job_identifier: test_proj
@@ -66,13 +51,12 @@
     bucket: resbldg-datasets
     prefix: testing/user_test
   emr:
-    slave_instance_count: 1
+    worker_instance_count: 1
   region: us-west-2
   use_spot: true
   batch_array_size: 10
   # To receive email updates on job progress accept the request to receive emails that will be sent from Amazon
   notifications_email: user@nrel.gov
->>>>>>> 86067e79
 
 postprocessing:
   aggregate_timeseries: true
