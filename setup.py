#!/usr/bin/env python

from codecs import open
import os
import setuptools


here = os.path.abspath(os.path.dirname(__file__))
metadata = {}

with open(os.path.join(here, 'buildstockbatch', '__version__.py'), 'r', encoding='utf-8') as f:
    exec(f.read(), metadata)

with open('README.md', 'r', 'utf-8') as f:
    readme = f.read()

setuptools.setup(
    name=metadata['__title__'],
    version=metadata['__version__'],
    author=metadata['__author__'],
    author_email=metadata['__author_email__'],
    description=metadata['__description__'],
    long_description=readme,
    long_description_content_type='text/markdown',
    url=metadata['__url__'],
    packages=setuptools.find_packages(),
    python_requires='>=3.9',
    package_data={
        'buildstockbatch': ['*.sh', 'schemas/*.yaml'],
        '': ['LICENSE']
    },
    install_requires=[
        'pyyaml',
        'requests',
        'numpy',
        'pandas>=2',
        'joblib',
        'pyarrow',
        'dask[complete]>=2022.10.0',
        'docker',
        's3fs[boto3]',
        'fsspec',
        'yamale',
        'ruamel.yaml',
        'awsretry',
<<<<<<< HEAD
        'jinja2<3.1.0',
        'networkx',
        'colorama',
        'click'
=======
        'lxml'
>>>>>>> 0438864d
    ],
    extras_require={
        'dev': [
            'pytest',
            'pytest-mock',
            'pytest-cov',
            'testfixtures',
            'Sphinx',
            'sphinx_rtd_theme>=1.1.0',
            'sphinx-autobuild',
            'sphinxcontrib-programoutput',
            'sphinx_paramlinks',
            'changelog',
            'flake8',
            'rope',
            'doc8'
        ]
    },
    entry_points={
        'console_scripts': [
            'buildstock_local=buildstockbatch.local:main',
            'buildstock_eagle=buildstockbatch.eagle:user_cli',
            'buildstock_aws=buildstockbatch.aws.aws:main',
            'resstock_sampler=buildstockbatch.sampler.residential_sampler.sampler:main'
        ]
    },
    license='BSD-3',
    classifiers=[
        'Development Status :: 3 - Alpha',
        'Intended Audience :: Science/Research',
        'License :: OSI Approved :: BSD License',
        'Natural Language :: English',
        'Programming Language :: Python',
        'Programming Language :: Python :: 3.8',
        'Programming Language :: Python :: 3.9',
        'Programming Language :: Python :: 3.10',
        'Programming Language :: Python :: 3.11'
    ]
)<|MERGE_RESOLUTION|>--- conflicted
+++ resolved
@@ -43,14 +43,11 @@
         'yamale',
         'ruamel.yaml',
         'awsretry',
-<<<<<<< HEAD
         'jinja2<3.1.0',
         'networkx',
         'colorama',
         'click'
-=======
         'lxml'
->>>>>>> 0438864d
     ],
     extras_require={
         'dev': [
