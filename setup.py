--- conflicted
+++ resolved
@@ -66,11 +66,8 @@
         'boto3',
         'fs',
         'fs-s3fs',
-<<<<<<< HEAD
         'docutils<0.15,>=0.10',
-=======
         'yamale'
->>>>>>> 1b9990b3
     ],
     extras_require={
         'dev': [
