--- conflicted
+++ resolved
@@ -32,10 +32,22 @@
 are provided in a zip file. This can be done with **one** of the
 following keys:
 
-<<<<<<< HEAD
 - ``weather_files_url``: Where the zip file of weather files can be downloaded from.
 - ``weather_files_path``: Where on this machine to find the zipped weather files. This can be absolute or relative
   (to this file).
+
+Weather files for Typical Meteorological Years (TMYs) can be obtained from the `NREL data catalog <https://data.nrel.gov/submissions/128>`_.
+
+Historical weather data for Actual Meteorological Years (AMYs) can be purchased in EPW format from various private companies. NREL users of buildstock batch can use NREL-owned AMY datasets by setting ``weather_files_url`` to a zip file located on `Box <https://app.box.com/s/atyl2q9v74kssjx5n14lbyhs1j6rt8ry>`_.
+
+Custom Weather Files
+....................
+
+To use your own custom weather files for a specific location, this can be done in **one** of two ways:
+
+- Rename the filename references in your local `options_lookup.tsv <https://github.com/NREL/OpenStudio-BuildStock/blob/master/resources/options_lookup.tsv>`_ in the ``resources`` folder to match your custom weather file names. For example, in the options_lookup tsv, the Location ``AL_Birmingham.Muni.AP.722280`` is matched to the ``weather_file_name=USA_AL_Birmingham.Muni.AP.722280.epw``. To update the weather file for this location, the `weather_file_name` field needs to be updated to match your new name specified.
+
+- Rename your custom .epw weather file to match the references in your local `options_lookup.tsv <https://github.com/NREL/OpenStudio-BuildStock/blob/master/resources/options_lookup.tsv>`_ in the ``resources`` folder.
 
 Baseline simulations incl. sampling algorithm
 ~~~~~~~~~~~~~~~~~~~~~~~~~~~~~~~~~~~~~~~~~~~~~
@@ -76,41 +88,6 @@
 This is a feature only used by ComStock at the moment. Please refer to the ComStock HPC documentation for additional
 details on the correct configuration. This is noted here to explain the presence of two keys in the version ``0.2``
 schema: ``os_version`` and ``os_sha``.
-=======
--  ``weather_files_url``: Where the zip file of weather files can be
-   downloaded from
--  ``weather_files_path``: Where on this machine to find the zipped
-   weather files. This can be absolute or relative (to this file)
-
-Weather files for Typical Meteorological Years (TMYs) can be obtained from the `NREL data catalog <https://data.nrel.gov/submissions/128>`_.
-
-Historical weather data for Actual Meteorological Years (AMYs) can be purchased in EPW format from various private companies. NREL users of buildstock batch can use NREL-owned AMY datasets by setting ``weather_files_url`` to a zip file located on `Box <https://app.box.com/s/atyl2q9v74kssjx5n14lbyhs1j6rt8ry>`_.
-
-
-Custom Weather Files
-....................
-
-To use your own custom weather files for a specific location, this can be done in **one** of two ways:
-
-- Rename the filename references in your local `options_lookup.tsv <https://github.com/NREL/OpenStudio-BuildStock/blob/master/resources/options_lookup.tsv>`_ in the ``resources`` folder to match your custom weather file names. For example, in the options_lookup tsv, the Location ``AL_Birmingham.Muni.AP.722280`` is matched to the ``weather_file_name=USA_AL_Birmingham.Muni.AP.722280.epw``. To update the weather file for this location, the `weather_file_name` field needs to be updated to match your new name specified.
-
-- Rename your custom .epw weather file to match the references in your local `options_lookup.tsv <https://github.com/NREL/OpenStudio-BuildStock/blob/master/resources/options_lookup.tsv>`_ in the ``resources`` folder.
-
-
-Baseline simulations
-~~~~~~~~~~~~~~~~~~~~
-
-Information about baseline simulations are listed under the
-``baseline`` key.
-
--  ``n_datapoints``: The number of buildings to sample and run for the
-   baseline case.
--  ``n_buildings_represented``: The number of buildings that this sample
-   is meant to represent.
--  ``buildstock_csv``: Filepath of csv containing pre-defined building options to use in place of the sampling routine. The ``n_datapoints`` line must be commented out if applying this option. This can be absolute or relative (to this file).
--  ``skip_sims``: Include this key to control whether the set of baseline simulations are run. The default (i.e., when this key is not included) is to run all the baseline simulations. No results csv table with baseline characteristics will be provided when the baseline simulations are skipped.
-- ``measures_to_ignore``: **ADVANCED FEATURE (USE WITH CAUTION--ADVANCED USERS/WORKFLOW DEVELOPERS ONLY)** to optionally not run one or more measures (specified as a list) that are referenced in the options_lookup.tsv but should be skipped during model creation. The measures are referenced by their directory name. This feature is currently only implemented for residential models constructed with the BuildExistingModel measure.
->>>>>>> a636374d
 
 Residential Simulation Controls
 ~~~~~~~~~~~~~~~~~~~~~~~~~~~~~~~
